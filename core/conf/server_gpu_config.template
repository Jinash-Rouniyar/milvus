--- conflicted
+++ resolved
@@ -36,13 +36,9 @@
   gpu_search_threshold: 1000        # threshold beyond which the search computation is executed on GPUs only
 
 gpu_resource_config:
-  enable_gpu: false                 # whether to enable GPU resources
+  enable_gpu: true                  # whether to enable GPU resources
   cache_capacity: 4                 # GB, size of GPU memory per card used for cache, must be a positive integer
   search_resources:                 # define the GPU devices used for search computation, must be in format gpux
     - gpu0
-<<<<<<< HEAD
-  index_build_resources:            # define the devices used for index building, must be in format: cpu or gpux
-=======
   build_index_resources:            # define the GPU devices used for index building, must be in format gpux
->>>>>>> 0d1923c6
     - gpu0