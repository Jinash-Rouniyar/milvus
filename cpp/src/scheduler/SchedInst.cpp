--- conflicted
+++ resolved
@@ -22,7 +22,6 @@
 std::mutex SchedInst::mutex_;
 
 void
-<<<<<<< HEAD
 load_simple_config() {
     server::ConfigNode &config = server::ServerConfig::GetInstance().GetConfig(server::CONFIG_RESOURCE);
     auto mode = config.GetValue("mode", "simple");
@@ -43,48 +42,6 @@
             if (gpu_id >= get_num_gpu()) {
                 // error
                 exit(-1);
-=======
-StartSchedulerService() {
-    try {
-        server::ConfigNode &config = server::ServerConfig::GetInstance().GetConfig(server::CONFIG_RESOURCE);
-
-        //TODO: change const char * to standard
-        if (config.GetChildren().empty()) throw "resource_config null exception";
-
-        auto resources = config.GetChild(server::CONFIG_RESOURCES).GetChildren();
-
-        if (resources.empty()) throw "Children of resource_config null exception";
-
-        for (auto &resource : resources) {
-            auto &resname = resource.first;
-            auto &resconf = resource.second;
-            auto type = resconf.GetValue(server::CONFIG_RESOURCE_TYPE);
-//        auto memory = resconf.GetInt64Value(server::CONFIG_RESOURCE_MEMORY);
-            auto device_id = resconf.GetInt64Value(server::CONFIG_RESOURCE_DEVICE_ID);
-//            auto enable_loader = resconf.GetBoolValue(server::CONFIG_RESOURCE_ENABLE_LOADER);
-            auto enable_loader = true;
-            auto enable_executor = resconf.GetBoolValue(server::CONFIG_RESOURCE_ENABLE_EXECUTOR);
-            auto pinned_memory = resconf.GetInt64Value(server::CONFIG_RESOURCE_PIN_MEMORY);
-            auto temp_memory = resconf.GetInt64Value(server::CONFIG_RESOURCE_TEMP_MEMORY);
-            auto resource_num = resconf.GetInt64Value(server::CONFIG_RESOURCE_NUM);
-
-            auto res = ResMgrInst::GetInstance()->Add(ResourceFactory::Create(resname,
-                                                                              type,
-                                                                              device_id,
-                                                                              enable_loader,
-                                                                              enable_executor));
-
-            if (res.lock()->type() == ResourceType::GPU) {
-                auto pinned_memory = resconf.GetInt64Value(server::CONFIG_RESOURCE_PIN_MEMORY, 300);
-                auto temp_memory = resconf.GetInt64Value(server::CONFIG_RESOURCE_TEMP_MEMORY, 300);
-                auto resource_num = resconf.GetInt64Value(server::CONFIG_RESOURCE_NUM, 2);
-                pinned_memory = 1024 * 1024 * pinned_memory;
-                temp_memory = 1024 * 1024 * temp_memory;
-                knowhere::FaissGpuResourceMgr::GetInstance().InitDevice(device_id,
-                                                                        pinned_memory,
-                                                                        temp_memory,
-                                                                        resource_num);
->>>>>>> e54b07cf
             }
             gpu_ids.insert(gpu_id);
         }
@@ -187,27 +144,12 @@
 //    }
 }
 
-<<<<<<< HEAD
 void
 StartSchedulerService() {
     load_simple_config();
 //    load_advance_config();
-=======
-            auto connection = Connection(connect_name, connect_speed);
-            ResMgrInst::GetInstance()->Connect(left, right, connection);
-        }
-        ResMgrInst::GetInstance()->Start();
-        SchedInst::GetInstance()->Start();
-    } catch (const char* msg) {
-        SERVER_LOG_ERROR << msg;
-        std::cerr << msg << std::endl;
-        std::cerr << "Milvus server shut down!" << std::endl;
-        // TODO: throw exception instead
-        exit(-1);
-//        throw std::exception();
-    }
->>>>>>> e54b07cf
-
+    ResMgrInst::GetInstance()->Start();
+    SchedInst::GetInstance()->Start();
 }
 
 void
